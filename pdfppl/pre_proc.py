'''
Módulo encargado del etiquetado de la extracción de estructuras para
su posterior procesamiento.

Librerias necesarias:
  
        - PDF Miner six:                https://github.com/pdfminer/pdfminer.six
            - Documentación:            https://media.readthedocs.org/pdf/pdfminer-docs/latest/pdfminer-docs.pdf 
            Utilizada para transformar PDF a texto plano a través de la función convert_pdf_to_txt
            > pip install pdfminer.six

        - Smart Pipe Library:           https://pypi.org/project/sspipe/
            Utilizada para simular el funcionamiento de una pipe y simplificar el código escrito

        - Regular Expresions Python:    https://docs.python.org/2/library/re.html 
            Utilizada para el preprocesado del texto

        - StringIO:                     https://docs.python.org/2/library/stringio.html
            Utilizada para etiquetar ficheros, se encarga de etiquetar la salida de los mismos

        - Natural Languaje Tool Kit:    http://www.nltk.org/index.html
            Utilizada para tokenizar frases y creación de bigramas y trigramas.

'''
from io import StringIO

# Simple Smart Pipe library
from sspipe import p

# RegEx library - Expresiones regulares
import re

# Natural lenguaje Tool Kit
from nltk.tokenize import sent_tokenize, word_tokenize
from nltk.corpus import stopwords
from nltk.util import ngrams
from collections import Counter
from unicodedata import normalize
from os.path import exists
from os import mknod
import json
import matplotlib.pylab as plt
from scipy.stats import norm
import numpy as np
import seaborn as sns
from sklearn.cluster import KMeans
from pdfppl.ckmeans import ckmeans

#    fichero_text_append('ficheros_salida/salida_ConteoBigramas.txt', "Fin del top 100 ---") 
def append_text_file(path,text):
    '''
        :param path:    String no vacio relativo a la ruta donde se generará el output
        :param text:    String a guardar en el fichero
        :return:        Añade al final del archivo en la ruta "path" el string "text"
    '''

    file = open(path,'a+')
    file.write(text)
    file.close()
    return 1



def create_json_file(path,text):
    '''
        :param path:    String no vacio relativo a la ruta donde se generará el output
        :param text:    String a guardar en el fichero
        :return:        Genera un fichero de texto en el directorio path cuyo contenido
                         es text
    '''
    file = open(path,'wb+')
    file.write(text)
    file.close()
    return 1


def create_text_file(path,text):
    '''
        :param path:    String no vacio relativo a la ruta donde se generará el output
        :param text:    String a guardar en el fichero
        :return:        Genera un fichero de texto en el directorio path cuyo contenido
                         es text
    '''
    file = open(path,'w+')
    file.write(text)
    file.close()
    return 1






def delete_jumps(text):
    '''
        :param text:        String a procesar.
        :return:            A través de una expresión regular eliminar los saltos de línea
                            la letra final seguida de un salto de linea y 
                            comenzando por otra letra minúscula.     
    '''
    p1 = re.compile(r'((\w|, |\)) *)\n+([a-z]|\(|\¿|\")', re.MULTILINE | re.DOTALL |re.UNICODE)
    text2 = p1.sub(r'\1\3',text)
    return text2






def delete_whitespaces(text):
    '''
        :param text:            String a procesar.
        :return:               	Identifica dos espacios (carácter 32 en ASCII) y
        						sustituyéndolos por uno solo. 
    '''
    p1 = re.compile(r' {2,}',re.UNICODE)
    text2 = p1.sub(r' ',text)
    return text2






def label_ordered_lists(text):
    '''
    ..  note:: 
        Ejemplo de listas ordenadas: 	
            - 1. Texto1
            - 2. Texto2
            - 3. Texto3

    :param text:	String a procesar
    :return:        Identifica un número seguido de punto y el texto consiguiente.
                    Tras ello, busca que exista otra estructura similar en la siguiente
                    línea.
    '''
    p1 = re.compile(r'( *[0-9]+\. .+\n( *[0-9]+\. .+\n)+)\n+(\w)',re.UNICODE)
    text2 = p1.sub(r'<ol>\n\1<\\ol>\n\3',text)

    return text2
 





def label_h1(text):
    '''
    .. note::
	    Título:
		    - 1.		Título de primer nivel
		    - 1.1.	    Título de segundo nivel
		    - 1.1.1.	Título de tercer nivel

    :param text:	String a procesar
    :return:       	Identifica una estructura de título. Tras ello, etiqueta el apartado con
                las etiquetas <h1..n> Título1 <\h1..n>
    '''
    p1 = re.compile(r'(\n[0-9]\. .+\n)', re.MULTILINE|re.UNICODE) 
    text2 = p1.sub(r'\n\n<h1>\1<\\h1>\n\n',text)

    return text2




def label_h2(text):
    p1 = re.compile(r'(\n *[0-9]\.[0-9]\. .+\n)',re.MULTILINE|re.UNICODE) 
    text2 = p1.sub(r'\n\n<h2>\1<\\h2>\n\n',text)

    return text2




def label_h3(text):
    p1 = re.compile(r'(\n *[0-9]\.[0-9]\.[0-9]\. .+\n)',re.MULTILINE|re.UNICODE) 
    text2 = p1.sub(r'\n\n<h3>\1<\\h3>\n\n',text)

    return text2




def label_h4(text):
    p1 = re.compile(r'(\n *[0-9]\.[0-9]\.[0-9]\.[0-9]\. .+\n)',re.MULTILINE|re.UNICODE) 
    text2 = p1.sub(r'\n\n<h4>\1<\\h4>\n\n',text)

    return text2



def label_headers(text):
    ''' 
  	    :return: etiqueta todos los niveles de títulos
    '''
    texto_procesado = ( label_h1(text)      | p(label_h2)
                                            | p(label_h3)
                                            | p(label_h4)
    )
    return texto_procesado





def fit_titles(text):
    '''
        :param text:        String a procesar
        :return:            Ajusta títulos
    '''
    p1 = re.compile(r'([^<li>]+) *\n{2,}(<li>.+\n+)',re.UNICODE) 
    text2 = p1.sub(r'\1\n\2',text)

    return text2





def delete_dash(text):
    '''
        :param text:        String a procesar
        :return:            Identifica un los guiones al final de una palabra en línea y lo une 
                            a su continuación de la línea siguiente
    '''
    

    texto = text.replace(chr(10),"<line>")
    p1 = re.compile(r'([a-záéíóú])-(<line>)+(\d+)(<line>)+([a-záéíóú]*)') 
    text2 = p1.sub(r'\1\5 <page n=\3> ',texto)
    p = re.compile(r'([a-z])-(<line>)+([a-z])', re.UNICODE)
    text3 = p.sub(r'\1\3',text2)

        
    text4 = re.sub(r'([a-záéíóú])-(<line>)+([a-záéíó])',r'\1\3',text3,re.UNICODE)
    p = re.compile(r'(<line> *([0-9]*\.)+ *[^<]+)', re.UNICODE)
    text5 = p.sub(r'\n\1',text4)
  
    text6 = text5.replace("<line><line>", chr(10)+chr(10))

    text7 = text6.replace("<line><li>", chr(10)+"<li>")
    text8 = text7.replace("<line>", " ")
    return text8





def delete_false_headers(text):
    '''
        :return:    Elimina caracteres equívocos en headers del texto
    '''
    return text.replace(chr(61602),'\n')





def delete_0C(text):
    '''
        :return:    Elimina el ASCII 0C situado en al final de página para evitar errores
    '''
    texto = text.replace(chr(12),'')
    texto = texto.replace(chr(169),'')
    texto = texto.replace(chr(10),'\n')

    return texto





def delete_CID(text):
    '''
        :return:    Sustituye símbolos no identificados en etiquetado en listas no ordenadas
                    por su etiqueta correspondiente "<li>" además gestiona letras incorrectamente
                    extraidas por la etiqueta de formato CID
    '''
    p1 = re.compile(r'(\(cid:114\) *)') 
    text2 = p1.sub(r'<li>',text)
    p2 = re.compile(r'(\(cid:([0-9]+)\) *)', re.MULTILINE | re.DOTALL |re.UNICODE)
    text3 = p2.sub(lambda m: chr(int(m.group(2))+31),text2)

    # Gestion incorrecta de letras
    text3.replace(chr(229),"a")   
    text3.replace(chr(245),"o") 
    text3.replace(chr(10),"o") 
    text3.replace(chr(245),"o") 
    text3.replace(chr(240),"o") 
    text3.replace(chr(251),"u") 
     
    return text3





def correct_labeling(text):
    '''
    ..note::
        - Inicial:
            <li>
                texto de ejemplo
        - Final:
            <li> texto de ejemplo
    :return:    Corrige una etiqueta <li>\n seguida del texto
    '''
    p2 = re.compile(r'(<li>\s* *.*)\n{1,2}([a-z])', re.MULTILINE | re.DOTALL |re.UNICODE)
    text2 = p2.sub(r'\1 \2',text)
 
    return text2





def delete_listCHR(text):
    
    '''
    .. note::
        Ejemplo de texto ordenado con el carácter 1F
            - Texto1
            - Texto2
            - Texto3
    :return:     Elimina los caracteres propios de la inclusión de viñetas
                a la hora de ordenar texto:       
    '''
    texto = text.replace(chr(31),"<li>")
    texto = texto.replace(chr(61613),"<li>")
    texto = texto.replace(chr(61550),"<li>")
    texto = texto.replace(chr(8226),"<li>")
    texto = texto.replace(chr(8212),"<li>")
    texto = texto.replace(chr(61623),"<li>")
    texto = texto.replace(chr(61680),"<li>")

    return texto





def delete_emptyListCHR(text):
    '''
    :return:    Elimina los caracteres de lista no ordenada de un texto y los <li> que se encuentran dentro de palabras
    '''

    p1 = re.compile(r'\n+<li>\s+\n+', re.UNICODE)
    text2 = p1.sub(r'',text)
    p2 = re.compile(r'(\w)<li>(\w)', re.UNICODE)
    text3 = p2.sub(r'\1\2',text2)

    return text3





def delete_list_jumps(text):
    '''
    :return:    Elimina las palabras inacabadas con saltos de línea, juntando
                el final de línea y palabra con su continuación.
    '''
    p1 = re.compile(r'(<li> [^-\n]+)[' '*\n|\-' '*\n]\n+([a-z].+\.)', re.UNICODE)
    text2 = p1.sub(r'\1\2> ',text)

    return text2





def delete_list_doublejumps(text):
    '''
    :return:    Elimina los saltos de línea dobles en guías clínicas
    '''

    p1 = re.compile(r'(<li>\s* *.+)\n\n([a-z])', re.UNICODE)
    text2 = p1.sub(r'\1\2> ',text)
    return text2





def delete_double_jump_start(text):
    '''
    :return:    Elimina los saltos de línea entre la úlima frase antes de una etiqueta <li>
                y la propia etiqueta
    .. note::
        Ejemplo de salto de línea previo a una etiqueta
            - Texto1
            - Texto2
            - Texto3
     
    '''
    p1 = re.compile(r'(.+)\n{2,}( *<li> .+\.)', re.UNICODE)
    text2 = p1.sub(r'\1\n\2> ',text)

    return text2





def delete_double_endline_list(text):

    ''' 
    :return:    Elimina los dobles saltos de línea entre una misma lista
                palabras no ordenadas, y junta cada lista no ordenada con
                su título en la parte superior
    '''
    p1 = re.compile(r'(<li> .+)\n+( *<li>.+)\n+ *', re.UNICODE)
    text1 = p1.sub(r'\1\n\2\n',text)

    p1 = re.compile(r'(<li> .+\n{2,3})(\w)', re.UNICODE)
    text2 = p1.sub(r'\1\n\2',text1)

    p1 = re.compile(r'(.+\.)\n+( *<li>.+)', re.UNICODE)
    text3 = p1.sub(r'\1\n\2',text2)
    return text3





def delete_labels(text):
    '''
        :return:    Texto que se introdujo eliminando las etiquetas <ol> y <h[0-9]>
    '''
    p1 = re.compile(r'<\\*ol>', re.UNICODE)
    text1 = p1.sub(r'',text)

    p2 = re.compile(r'<\\*h[0-9]>', re.UNICODE)
    text2 = p2.sub(r'',text1)
    p3 = re.compile(r'<\\*li>',re.UNICODE)
    text3 = p3.sub(r'',text2)
    return text3




def delete_tabs(text):
    '''
        :return:    Sustituye las tabulaciones por espacios simples
    '''
    p1 = re.compile(r'\t', re.UNICODE)
    text3 = p1.sub(r' ',text)
    return text3




def label_li(text):
    '''
    NO USADA
    :return:    Añade una etiqueta sobre la listas no ordenadas

    '''
    return(re.sub(r'(.+\s+( *<li>.*\s+)+)(.)',r"<full_li>\n\1<\\full_li>\n\3",text,re.UNICODE))




def relabel_ol(text):
    '''
    :return:   Asocia a cada lista ordenada su título correspondiente.
    '''

    p1 = re.compile(r'(.+[\.|\:])\s+<ol>(\n(.+\n)+<\\ol>)', re.UNICODE)
    text2 = p1.sub(r'<ol>\n\1\2',text)
    return text2




# Se encarga de etiquetar las listas de elementos en un texto
def label_lists(text):
    '''
        :return:    Etiqueta las listas con <li> y juntando los terminos
                    entre sí y acercándolo a la parte superior
    '''
    texto_procesado = ( delete_listCHR(text)    | p(delete_CID)
                                                | p(delete_emptyListCHR)
                       )
    return texto_procesado



def process_lists(text):
    '''
        :return:    Se encarga de procesar la gestión de las diferentes listas
                    no ordenadas.
    '''
   
    texto_procesado = ( correct_labeling(text)   | p(delete_list_jumps)
                                                    | p(delete_double_endline_list)
                                                    | p(delete_list_doublejumps)
                                                    | p(delete_double_jump_start)
                       )
    return texto_procesado


##########################################################################################

def split_spans(text):
    '''
        :return Keep text and remove miscellaneous elements
    '''

    p1 = re.compile(r'(>)(<span)', re.MULTILINE | re.UNICODE)
    processed_text = p1.sub(r'\1\n\2',text)
    return processed_text

def delete_misc(text):
    '''
        :return Keep text and remove miscellaneous elements
    '''
    
    p1 = re.compile(r'<span style="font-family:.*</span>', re.MULTILINE | re.UNICODE | re.DOTALL)
    match_list = re.findall(p1, text)
    #text2 = p1.sub(r'<ol>\n\1\2',text)
    processed_text = ""
    for match in match_list:
        processed_text += match + '\n'
    return processed_text
    
def delete_dup_greater_than(text):
    p1 = re.compile(r'(<br>)(>)(</)', re.UNICODE)
    processed_text = p1.sub(r'\1\3',text)
    return processed_text

def delete_non_textual_elements(text):
    p1 = re.compile(r'(<div style=)(.*?)(\n<span style=\"font-family)((.|\n)*?)(</span></div>)', re.MULTILINE | re.UNICODE)
    match_list = re.findall(p1, text)
    processed_text = ""
    for match in match_list:
        #print(match)
        processed_text += ''.join(match) + '\n'
    processed_text2 = delete_dup_greater_than(processed_text)
    return processed_text2

def get_page_bounds(text):
    p1 = re.compile(r'<span style=\"position:absolute; border:.*?top:(.*?)px.*?height:(.*?)px.*?></span>\n<div style=\"position:absolute;.*?Page.*?</a></div>', re.UNICODE)
    match_list = re.findall(p1, text)
    # Bound coefficients
    kl = 0.05
    ku = 0.08
    bounds_list = []
    for match in match_list:
        top = int(match[0])
        height = int(match[1])
        lower_bound = top + kl * height
        upper_bound = (top + height) - ku * height
        bounds_list.append((lower_bound, upper_bound))
    return bounds_list


def is_header(bounds_list, position, font_size, i):
    if(font_size >= 18):
        # If text is big, it isn't a header
        return False, i
    else:
        # If text is not big
        found = False
        it_is_header = True
        while(not found):
            if(position >= bounds_list[i][0] and position <= bounds_list[i][1]):
                # OK
                found = True
                it_is_header = False
            elif(position > bounds_list[i][1]):
                # Higher than upper bound
                i += 1
                if(i == len(bounds_list)):
                    # end of the bounds lists
                    found = True
                    # Restore i, maybe there are more headers in the last page
                    i -= 1
            else:
                # Lower than lower bound
                found = True
        # Decrease i, because text might not be in the right order
        i -= 2
        if(i < 0):
            i = 0
        return it_is_header, i

def delete_headers(text, bounds_list):
    p1 = re.compile(r'(<div style=\"position:absolute; border:.*?top:(.*?)px.*?<span style=\"font-family:.*?font-size:(.*?)px.*?</div>)', re.UNICODE | re.DOTALL)
    # Store processed text
    processed_text = ""
    removed_text = ""
    match_list = re.findall(p1, text)
    i = 0 # variable for iterating bounds list
    for match in match_list:
        #print(match)
        matched = match[0]
        position = int(match[1])
        font_size = int(match[2])
        # Check if piece of text is header
        it_is_header, i = is_header(bounds_list, position, font_size, i)
        if(it_is_header):
            # If it's header
            removed_text += matched
        else:
            # If it isn't header
            processed_text += matched
    ### REMOVE LATER, RETURN ONLY PROCESSED_TEXT
    return processed_text


def delete_vertical_text(text):
    
    p1 = re.compile(r'((<div style=\"position:absolute; border:.*?)\n(<span style=\"font-family:.*?>.{1,5}</span>\n){5,}?(.|\n)*?</div>)', re.UNICODE)
    #p1 = re.compile(r'(?!((?:<div style=\"position:absolute; border:.*?)\n(?:<span style=\"font-family:.*?font-size:(?P<size>.+?)px\">.{1,5}</span>\n)((?:<span style=\"font-family:.*?font-size:(?P=size)px\">.{1,5}</span>\n){4,})(?:.|\n)*?</div>))(?:(?:<div style=\"position:absolute; border:.*?)\n(?:<span style=\"font-family:.*?>.{1,5}</span>\n){5,}?(?:.|\n)*?</div>)', re.UNICODE)
    """
    ((<div style=\"position:absolute; border:.*?)\n((?:<span style=\"font-family:.*?font-size:(.+?)px\">.{1,5}</span>\n){5,})(.|\n)*?</div>)
    detect same size text
    ((?:<div style=\"position:absolute; border:.*?)\n(?:<span style=\"font-family:.*?font-size:(?P<size>.+?)px\">.{1,5}</span>\n)((?:<span style=\"font-family:.*?font-size:(?P=size)px\">.{1,5}</span>\n){4,})(?:.|\n)*?</div>)
    Check this out
    (?!((?:<div style=\"position:absolute; border:.*?)\n(?:<span style=\"font-family:.*?font-size:(?P<size>.+?)px\">.{1,5}</span>\n)((?:<span style=\"font-family:.*?font-size:(?P=size)px\">.{1,5}</span>\n){4,})(?:.|\n)*?</div>))((<div style=\"position:absolute; border:.*?)\n(<span style=\"font-family:.*?>.{1,5}</span>\n){5,}?(.|\n)*?</div>)
    Shorter
    ((?:<div style=\"position:absolute; border:.*?)\n(?:<span style=\"font-family:.*?font-size:(?P<size>.+?)px\">.{1,5}</span>\n)(?!((?:<span style=\"font-family:.*?font-size:(?P=size)px\">.{1,5}</span>\n){4,}))(?:.|\n)*?</div>)
    """

    processed_text = p1.sub("", text)
    return processed_text


def kmeans(font_size_list):
    if(font_size_list == []):
        return {}
    k = min(6, len(font_size_list))
    intervals = list(reversed(ckmeans(font_size_list, k)))
    headings_dict = {}
    i = 1
    for sublist in intervals:
        for font_size in sublist:
            headings_dict[font_size] = i
        i += 1
    print(headings_dict)
    return headings_dict


def analyze_font_size(text):
    p1 = re.compile(r'<span style=\"font-family: (.*?); font-size:(.*?)px\">((?:.|\n)*?)</span>', re.UNICODE)
    match_list = re.findall(p1, text)
    font_size_dict = {}
    summatory = 0
    num_data = 0
    data = []
    for match in match_list:
        font = match[0]
        font_size = int(match[1])
        matched_text_len = len(match[2])
        # Check if key exists in dictionary
        if font_size in font_size_dict:
            # It exists, increase value
            font_size_dict[font_size] = int(font_size_dict[font_size]) + matched_text_len
        else:
            # It doesn't exist, create new pair
            font_size_dict[font_size] = matched_text_len
        summatory += font_size * matched_text_len
        num_data += matched_text_len
        data += [font_size] * matched_text_len

    """
    print(font_size_dict)
    mean = summatory / num_data
    mu, std = norm.fit(data)
    xmin, xmax = plt.xlim()
    x = np.linspace(xmin, xmax, 100)
    p = norm.pdf(x, mu, std)
    plt.plot(x, p, 'k', linewidth=2)

    print("mean", mean)
    # Plot analysis
    lists = sorted(font_size_dict.items())
    x, y = zip(*lists)
    #plt.plot(x, y)
    #plt.bar(font_size_dict.keys(), font_size_dict.values(), color='g')
    """
    plt.hist(data)
    #plt.show()

    if(0 in font_size_dict):
        print("delete element 0")
        del font_size_dict[0]

    percentage = 0.95
    percentage_quote = 0.10
    sorted_font_size_dict = sorted(font_size_dict)
    print(sorted_font_size_dict)
    print(max(font_size_dict, key=font_size_dict.get))

    total = sum(font_size_dict.values())
    percentage_sum = 0
    max_quote = 0
    i = 0 # Keep track of the index
    for key in sorted_font_size_dict:
        percentage_sum += (font_size_dict[key] / total)
        i += 1
        if(percentage_sum <= percentage_quote):
            print("size", key)
            print("quote_sum", percentage_sum)
            i_quote = i
            max_quote = key
        if(percentage_sum >= percentage):
            font_threshold = key
            print("key", key)
            print("percentage_sum", percentage_sum)
            print("percentage_sum old", (percentage_sum - (font_size_dict[key] / total)))
            break
    headings_dict = kmeans(sorted_font_size_dict[i:])
    print("Quote font", max_quote)

    #sns.distplot(data)
    #plt.show()
    # return key with max value (most frequent font size)
    #return max(font_size_dict, key=font_size_dict.get)
    return font_threshold, headings_dict, max_quote

"""
def replace_br(text):
    p1 = re.compile(r'<br>', re.UNICODE)
    p2 = re.compile(r'\n+', re.UNICODE)
    processed_text = p1.sub(r'\n', text)
    processed_text2 = p2.sub(r'\n', processed_text)
    return processed_text2
"""

def remove_small_text(text):
    p1 = re.compile(r'(<div style=\"position:absolute;(?:.|\n)*?<span style=\"font-family: .*?; font-size:(.*?)px\">(?:.|\n)*?</div>)', re.UNICODE)
    match_list = re.findall(p1, text)
    processed_text = ""
    for match in match_list:
        font_size = int(match[1])
        if(font_size >= 7):
            processed_text += match[0]
    return processed_text

def extract_text(text):
    font_threshold, headings_dict, max_quote = analyze_font_size(text)
    p1 = re.compile(r'<span style=\"font-family: (.*?); font-size:(.*?)px\">((?:.|\n)*?)</span>', re.UNICODE)
    match_list = re.findall(p1, text)
    processed_text = ""
    prev_font_size = 0
    text_list = [] # Initialize as empty list
    for match in match_list:
        #print(match)
        font = match[0]
        font_size = int(match[1])
        matched_text = match[2]
        if(len(text_list) == 0):
            # New text element
            text_list.append(matched_text + '\n')
        elif(prev_font_size == font_size):
            # Same text element
            text_list[-1] += matched_text + '\n'
        else:
            if(prev_font_size <= font_threshold + 1 and font_size <= font_threshold + 1):
                # Same text element
                text_list[-1] += matched_text + '\n'
            else:
                # New text element
                text_list.append(matched_text + '\n')
            
        prev_font_size = font_size
        #print(text_list[-1])
    return json.dumps(text_list, ensure_ascii=False).encode('utf8')

def extract_text_md(text):
    font_threshold, headings_dict, max_quote = analyze_font_size(text)
    p1 = re.compile(r'<span style=\"font-family: (.*?); font-size:(.*?)px\">((?:.|\n)*?)</span>', re.UNICODE)
    p2 = re.compile(r'\n+', re.UNICODE)
    p3 = re.compile(r'^ *\d+(?: *(?:,|-) *\d+)* *(?:<br>)*$', re.MULTILINE | re.UNICODE)
    match_list = re.findall(p1, text)
    processed_text = ""
    prev_font_size = 0
    for match in match_list:
        #print(match)
        font = match[0]
        font_size = int(match[1])
        matched_text = match[2]
        # Convert matched text \n to <br>
        matched_text = p2.sub(r'<br>', matched_text)
        if(p3.search(matched_text) == None or font_size > max_quote):
            if(prev_font_size <= font_threshold and font_size <= font_threshold):
                processed_text += '\n' + matched_text
            elif(font_size == prev_font_size):
                processed_text += ' ' + matched_text
            elif(font_size > font_threshold):
                processed_text += '\n' + '#' * headings_dict[font_size] + ' ' + matched_text
                #processed_text += '\n### ' + matched_text
            elif(prev_font_size > font_threshold):
                processed_text += '\n' + matched_text
            else:  
                print("font_size", font_size)
                print("prev_font_size", prev_font_size)
                print("most_common_size", font_threshold)
            prev_font_size = font_size

    return processed_text


def detect_quotation_marks(text):
    p1 = re.compile(r'<span style=\"font-family: (.*?); font-size:(.*?)px\">((?:.|\n)*?)</span>', re.UNICODE)

def replace_br(text):
    p1 = re.compile(r'^.*?$', re.UNICODE | re.MULTILINE)
    p2 = re.compile(r'^#+.*?$', re.UNICODE | re.MULTILINE)
    p3 = re.compile(r'(?:<br>)+', re.UNICODE | re.MULTILINE)
    # Initialize processed text string
    processed_text = ""
    match_list = re.findall(p1, text)
    for match in match_list:
        if(p2.search(match) != None):
            # It is a title, so replace <br> with blank space
            processed_match = p3.sub(r' ', match)
        else:
            # It is not a title, so replace <br> with \n
            processed_match = p3.sub(r'\n', match)
        processed_text += processed_match + '\n'
    return processed_text

def remove_blank_lines(text):
    p1 = re.compile(r'^\s+$', re.UNICODE | re.MULTILINE)
    processed_text = p1.sub(r'', text)
    return processed_text

def replace_cid(text):
    # Replace with dashes
    p1 = re.compile(r'(\(cid:(114|131)\) *)') 
    text = p1.sub(r'- ',text)
    # Replace with ó
    p2 = re.compile(r'(\(cid:214\) *)') 
    text = p2.sub(r'ó',text)
    # Replace with cid:1 (blank space)
    p3 = re.compile(r'\(cid:[0-5]\) *', re.MULTILINE | re.DOTALL |re.UNICODE)
    text = p3.sub(r'(cid:1)', text)
    # Replace with ASCII extended chars
    p4 = re.compile(r'(\(cid:(19[0-9])\) *)', re.MULTILINE | re.DOTALL |re.UNICODE)
    text4 = p4.sub(lambda m: chr(int(m.group(2))+27),text)
    p5 = re.compile(r'(\(cid:((21[5-9]|22[0-9]))\) *)', re.MULTILINE | re.DOTALL |re.UNICODE)
    text = p5.sub(lambda m: chr(int(m.group(2))+30),text)
    p6 = re.compile(r'(\(cid:(2[0-9][0-9])\) *)', re.MULTILINE | re.DOTALL |re.UNICODE)
    text = p6.sub(lambda m: chr(int(m.group(2))+28),text)
    # Generic replacing
    p7 = re.compile(r'(\(cid:([0-9]+)\) *)', re.MULTILINE | re.DOTALL |re.UNICODE)
    text = p7.sub(lambda m: chr(int(m.group(2))+31),text)
    return text

def replace_with_dash(text):
    p1 = re.compile(r'(•|–)')
    text = p1.sub(r'-',text)
    return text

def replace_with_fi(text):
    p1 = re.compile(r'([a-z])(%|#)(\D)')
    text = p1.sub(r'\1fi\3',text)
    p2 = re.compile(r'(\D)(%|#)([a-z])')
    text = p2.sub(r'\1fi\3',text)
    return text

def replace_with_fl(text):
    p1 = re.compile(r'([a-z])(\+)(\D)')
    text = p1.sub(r'\1fl\3',text)
    p2 = re.compile(r'(\D)(\+)([a-z])')
    text = p2.sub(r'\1fl\3',text)
    return text

def join_lines(text):
    #p1 = re.compile(r'(?:\w|,|-|\"|“|\)) *?\n+ *?(?:\w|\(|\"|\.|“|,)', re.MULTILINE | re.UNICODE)
    #(^ *#+.*$)*(\n+^ *[^#].*$)*

    processed_text = ""
    p1 = re.compile(r'^.*$', re.MULTILINE | re.UNICODE)
    p2 = re.compile(r'^ *#.*$', re.MULTILINE | re.UNICODE)
<<<<<<< HEAD
    p3 = re.compile(r'((?:\w|,|-|\"|“|\(|\)|;|%|€|≥|≤|«|»|/|=|®|©|±|∆) *?)\n+( *?(?:\w|\(|\)|\"|\.|“|,|€|≥|≤|«|»|&|;|:|/|=|®|©|±|∆))', re.MULTILINE | re.UNICODE)
=======
    #p3 = re.compile(r'((?:\w|,|-|\"|“|\(|\)|;|%|€|≥|≤|«|»|/|=|®|±|∆) *?)\n+( *?(?:\w|\(|\)|\"|\.|“|,|€|≥|≤|«|»|&|;|:|/|=|®|±|∆))', re.MULTILINE | re.UNICODE)
    p3 = re.compile(r'((?:[^\.\n:]) *?)\n+( *?(?:.))', re.MULTILINE | re.UNICODE)
>>>>>>> 8e5648ab
    
    processed_match = ""
    match_list = re.findall(p1, text)
    for match in match_list:
        if(p2.search(match) != None):
            # It is a title
            # Process previous standard text
            processed_match = p3.sub(r'\1 \2',processed_match)
            processed_text += processed_match
            processed_match = ""
            # Append title text
            processed_text += match + '\n'
        else:
            # It is not a title
            processed_match += match + '\n'
    # Process previous standard text
    processed_match = p3.sub(r'\1 \2',processed_match)
    processed_text += processed_match
    return processed_text
    

def join_words(text):
    p1 = re.compile(r'(\w) *- *\n+ *(\w)', re.MULTILINE | re.UNICODE)
    #p2 = re.compile(r'([a-z]) *(?:\n+ *)?- *\n+ *([a-z])', re.MULTILINE | re.UNICODE)
    processed_text = p1.sub(r'\1\2', text)
    #processed_text = p2.sub(r'\1\2', processed_text)
    return processed_text

def remove_duplicated_whitespaces(text):
    p1 = re.compile(r' +', re.MULTILINE | re.UNICODE)
    p2 = re.compile(r'^ +', re.MULTILINE | re.UNICODE)
    processed_text = p1.sub(r' ', text)
    processed_text = p2.sub(r'', processed_text)
    return processed_text
    
def join_et_al(text):
    p1 = re.compile(r'(et +al *\.) *\n+ *(.)', re.UNICODE)
    processed_text = p1.sub(r'\1 \2', text)
    return processed_text

def join_beta(text):
    p1 = re.compile(r'(β) *\n+ *(-)', re.UNICODE)
    processed_text = p1.sub(r'\1\2', text)
    return processed_text

def join_vs(text):
    p1 = re.compile(r'(vs) *\. *\n+ *(.)', re.UNICODE)
    processed_text = p1.sub(r'\1. \2', text)
    return processed_text

def fix_enye(text):
    p1 = re.compile(r'˜ *n', re.UNICODE)
    processed_text = p1.sub(r'ñ', text)
    return processed_text<|MERGE_RESOLUTION|>--- conflicted
+++ resolved
@@ -878,12 +878,8 @@
     processed_text = ""
     p1 = re.compile(r'^.*$', re.MULTILINE | re.UNICODE)
     p2 = re.compile(r'^ *#.*$', re.MULTILINE | re.UNICODE)
-<<<<<<< HEAD
     p3 = re.compile(r'((?:\w|,|-|\"|“|\(|\)|;|%|€|≥|≤|«|»|/|=|®|©|±|∆) *?)\n+( *?(?:\w|\(|\)|\"|\.|“|,|€|≥|≤|«|»|&|;|:|/|=|®|©|±|∆))', re.MULTILINE | re.UNICODE)
-=======
-    #p3 = re.compile(r'((?:\w|,|-|\"|“|\(|\)|;|%|€|≥|≤|«|»|/|=|®|±|∆) *?)\n+( *?(?:\w|\(|\)|\"|\.|“|,|€|≥|≤|«|»|&|;|:|/|=|®|±|∆))', re.MULTILINE | re.UNICODE)
-    p3 = re.compile(r'((?:[^\.\n:]) *?)\n+( *?(?:.))', re.MULTILINE | re.UNICODE)
->>>>>>> 8e5648ab
+    #p3 = re.compile(r'((?:[^\.\n:]) *?)\n+( *?(?:.))', re.MULTILINE | re.UNICODE)
     
     processed_match = ""
     match_list = re.findall(p1, text)
